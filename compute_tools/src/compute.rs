--- conflicted
+++ resolved
@@ -1368,22 +1368,12 @@
         download_size
     }
 
-<<<<<<< HEAD
     pub async fn install_extension(
         &self,
         ext_name: &str,
         db_name: &str,
         ext_version: &str,
     ) -> Result<String> {
-=======
-    pub async fn set_role_grants(
-        &self,
-        db_name: &str,
-        schema_name: &str,
-        privileges: &[Privilege],
-        role_name: &str,
-    ) -> Result<()> {
->>>>>>> 6de90c7c
         use tokio_postgres::config::Config;
         use tokio_postgres::NoTls;
 
@@ -1396,7 +1386,6 @@
             .context("Failed to connect to the database")?;
         tokio::spawn(conn);
 
-<<<<<<< HEAD
         let version_query = "SELECT extversion FROM pg_extension WHERE extname = $1";
         let version: Option<String> = db_client
             .query_opt(version_query, &[&ext_name])
@@ -1427,7 +1416,27 @@
         }
 
         Ok(ext_version.to_string())
-=======
+    }
+
+    pub async fn set_role_grants(
+        &self,
+        db_name: &str,
+        schema_name: &str,
+        privileges: &[Privilege],
+        role_name: &str,
+    ) -> Result<()> {
+        use tokio_postgres::config::Config;
+        use tokio_postgres::NoTls;
+
+        let mut conf = Config::from_str(self.connstr.as_str()).unwrap();
+        conf.dbname(db_name);
+
+        let (db_client, conn) = conf
+            .connect(NoTls)
+            .await
+            .context("Failed to connect to the database")?;
+        tokio::spawn(conn);
+
         let query = format!(
             "GRANT {} ON SCHEMA {} TO {}",
             privileges
@@ -1447,7 +1456,6 @@
             .context(format!("Failed to execute query: {}", query))?;
 
         Ok(())
->>>>>>> 6de90c7c
     }
 
     #[tokio::main]
