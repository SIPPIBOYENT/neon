--- conflicted
+++ resolved
@@ -139,12 +139,9 @@
             self.checkpoint_modified = true;
         }
 
-<<<<<<< HEAD
+        failpoint_support::sleep_millis_async!("wal-ingest-record-sleep");
+
         #[allow(clippy::if_same_then_else)]
-=======
-        failpoint_support::sleep_millis_async!("wal-ingest-record-sleep");
-
->>>>>>> fd0b22f5
         match decoded.xl_rmid {
             pg_constants::RM_HEAP_ID | pg_constants::RM_HEAP2_ID => {
                 // Heap AM records need some special handling, because they modify VM pages
@@ -398,11 +395,19 @@
                         < 0
                     {
                         self.checkpoint.oldestXid = xlog_checkpoint.oldestXid;
-<<<<<<< HEAD
-                        self.checkpoint_modified = true;
-                    } else {
-                        special_treatment_check!(needs none);
                     }
+                    trace!(
+                        "xlog_checkpoint.oldestActiveXid={}, checkpoint.oldestActiveXid={}",
+                        xlog_checkpoint.oldestActiveXid,
+                        self.checkpoint.oldestActiveXid
+                    );
+                    self.checkpoint.oldestActiveXid = xlog_checkpoint.oldestActiveXid;
+
+                    // Write a new checkpoint key-value pair on every checkpoint record, even
+                    // if nothing really changed. Not strictly required, but it seems nice to
+                    // have some trace of the checkpoint records in the layer files at the same
+                    // LSNs.
+                    self.checkpoint_modified = true;
                 } else if info == pg_constants::XLOG_FPI || info == pg_constants::XLOG_FPI_FOR_HINT
                 {
                     // These records are importan for us, bu they are handled by
@@ -428,21 +433,6 @@
                     todo!()
                 } else {
                     special_treatment_check!(unknown record type, pg_version, lsn, decoded);
-=======
-                    }
-                    trace!(
-                        "xlog_checkpoint.oldestActiveXid={}, checkpoint.oldestActiveXid={}",
-                        xlog_checkpoint.oldestActiveXid,
-                        self.checkpoint.oldestActiveXid
-                    );
-                    self.checkpoint.oldestActiveXid = xlog_checkpoint.oldestActiveXid;
-
-                    // Write a new checkpoint key-value pair on every checkpoint record, even
-                    // if nothing really changed. Not strictly required, but it seems nice to
-                    // have some trace of the checkpoint records in the layer files at the same
-                    // LSNs.
-                    self.checkpoint_modified = true;
->>>>>>> fd0b22f5
                 }
             }
             pg_constants::RM_LOGICALMSG_ID => {
@@ -468,30 +458,6 @@
                     special_treatment_check!(unknown record type, pg_version, lsn, decoded);
                 }
             }
-<<<<<<< HEAD
-            pg_constants::RM_STANDBY_ID => special_treatment_check!(needs none),
-
-            // All of these are handled by the generic ingest_decoded_block function
-            pg_constants::RM_BTREE_ID => special_treatment_check!(needs none),
-            pg_constants::RM_HASH_ID => special_treatment_check!(needs none),
-            pg_constants::RM_GIN_ID => special_treatment_check!(needs none),
-            pg_constants::RM_GIST_ID => special_treatment_check!(needs none),
-            pg_constants::RM_SEQ_ID => special_treatment_check!(needs none),
-            pg_constants::RM_SPGIST_ID => special_treatment_check!(needs none),
-            pg_constants::RM_BRIN_ID => special_treatment_check!(needs none),
-            pg_constants::RM_GENERIC_ID => special_treatment_check!(needs none),
-
-            // We don't support the commit-ts tracking in neon. No harm if we see
-            // these records though.
-            pg_constants::RM_COMMIT_TS_ID => special_treatment_check!(needs none),
-
-            // These are related to logical replication. I don't know if we should
-            // do something with them. @knizhnik?
-            pg_constants::RM_REPLORIGIN_ID => special_treatment_check!(needs none),
-
-            _x => special_treatment_check!(unknown record type, pg_version, lsn, decoded),
-        };
-=======
             pg_constants::RM_STANDBY_ID => {
                 let info = decoded.xl_info & pg_constants::XLR_RMGR_INFO_MASK;
                 if info == pg_constants::XLOG_RUNNING_XACTS {
@@ -511,12 +477,23 @@
                     modification.drop_replorigin(xlrec.node_id).await?
                 }
             }
-            _x => {
-                // TODO: should probably log & fail here instead of blindly
-                // doing something without understanding the protocol
-            }
-        }
->>>>>>> fd0b22f5
+
+            // All of these are handled by the generic ingest_decoded_block function
+            pg_constants::RM_BTREE_ID => special_treatment_check!(needs none),
+            pg_constants::RM_HASH_ID => special_treatment_check!(needs none),
+            pg_constants::RM_GIN_ID => special_treatment_check!(needs none),
+            pg_constants::RM_GIST_ID => special_treatment_check!(needs none),
+            pg_constants::RM_SEQ_ID => special_treatment_check!(needs none),
+            pg_constants::RM_SPGIST_ID => special_treatment_check!(needs none),
+            pg_constants::RM_BRIN_ID => special_treatment_check!(needs none),
+            pg_constants::RM_GENERIC_ID => special_treatment_check!(needs none),
+
+            // We don't support the commit-ts tracking in neon. No harm if we see
+            // these records though.
+            pg_constants::RM_COMMIT_TS_ID => special_treatment_check!(needs none),
+
+            _x => special_treatment_check!(unknown record type, pg_version, lsn, decoded),
+        };
 
         // Iterate through all the blocks that the record modifies, and
         // "put" a separate copy of the record for each block.
