--- conflicted
+++ resolved
@@ -172,17 +172,6 @@
     /// Permanently remove this layer from disk.
     fn delete(&self) -> Result<()>;
 
-<<<<<<< HEAD
-    /// Dump summary of the contents of the layer to stdout
-    fn dump(&self, verbose: bool) -> Result<()>;
-}
-
-impl std::fmt::Debug for dyn Layer {
-    fn fmt(&self, f: &mut std::fmt::Formatter<'_>) -> std::fmt::Result {
-        f.debug_struct("Layer")
-            .field("filename", &self.filename())
-            .finish()
-=======
     fn downcast_remote_layer(self: Arc<Self>) -> Option<std::sync::Arc<RemoteLayer>> {
         None
     }
@@ -205,6 +194,13 @@
         Arc::clone(layer).downcast_remote_layer()
     } else {
         None
->>>>>>> c700c7db
+    }
+}
+
+impl std::fmt::Debug for dyn Layer {
+    fn fmt(&self, f: &mut std::fmt::Formatter<'_>) -> std::fmt::Result {
+        f.debug_struct("Layer")
+            .field("short_id", &self.short_id())
+            .finish()
     }
 }